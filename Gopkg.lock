# This file is autogenerated, do not edit; changes may be undone by the next 'dep ensure'.


[[projects]]
  digest = "1:48fe4883dedb04f1f8b4e1d49a49bfed93c3e1687036a05323a81b3b7c4554c7"
  name = "github.com/certifi/gocertifi"
  packages = ["."]
  pruneopts = "UT"
  revision = "03be5e6bb9874570ea7fb0961225d193cbc374c5"
  version = "2017.01.23"

[[projects]]
  branch = "master"
  digest = "1:fd800673cb39ef20ecb3fd6e1170b906c2be305eaa15068aa2958fa460ea2c97"
  name = "github.com/cloud66-oss/cloud66"
  packages = ["."]
  pruneopts = "UT"
<<<<<<< HEAD
  revision = "00afdaecc2723f86fe9d3f6434553ebc5fe9528c"
=======
  revision = "09efd32a055ab5bf1401d56fc0f8e40eaf2b4719"
>>>>>>> 080afd14

[[projects]]
  digest = "1:4a2ef035c205a86c12b2c56b3f324d35c98658c2ae445e6236e3ee1ef8dac2fd"
  name = "github.com/cloud66/cli"
  packages = ["."]
  pruneopts = "UT"
  revision = "99fe3ed9502b7ed1fb1e2b39de0e4ca618123c12"

[[projects]]
  branch = "master"
  digest = "1:feeee3a69c4f9e8a685d8b7438c34a2db019cd96b99b28a13a7a76497c626b3c"
  name = "github.com/cloud66/fayego"
  packages = [
    "fayeclient",
    "fayeserver",
  ]
  pruneopts = "UT"
  revision = "62f173dff4c0eaf5686464384fcd3b11415b4310"

[[projects]]
  branch = "master"
  digest = "1:f99c20947a1302802ea8f57b1de227b7ef3a10fdbcfa06db440cdeb46c3b0759"
  name = "github.com/cloud66/wray"
  packages = ["."]
  pruneopts = "UT"
  revision = "19624b7fbd8037566e8298754bc5d2c917cc1fa3"

[[projects]]
  digest = "1:e3bb035dd2ee60debfd83a746867a2b632165fb284620a56384250e882b3f4af"
  name = "github.com/getsentry/raven-go"
  packages = ["."]
  pruneopts = "UT"
  revision = "aff752b3f9b36599a3ab28ac36255bea069b440b"

[[projects]]
  digest = "1:b1888d094847a5198b91d76a299e45c2c8debe9f9b9eb9a6e7b1dc7ec2a27513"
  name = "github.com/gorilla/websocket"
  packages = ["."]
  pruneopts = "UT"
  revision = "361d4c0ffd78338ebe0a9e6320cdbe115d7dc026"

[[projects]]
  digest = "1:5d452e34a30ba392f493797cd1e49bb489a25a2feb2cd1b568d7e3e4a34fa6c5"
  name = "github.com/h2non/gock"
  packages = ["."]
  pruneopts = "UT"
  revision = "029e5f2873a46acb40329d84261f397c7daffe77"

[[projects]]
  digest = "1:f3b0cfd42716269884bf06df5d5be9e54161d5af0a2f0ccca08717928dd45fc5"
  name = "github.com/inconshreveable/go-update"
  packages = [
    ".",
    "internal/binarydist",
    "internal/osext",
  ]
  pruneopts = "UT"
  revision = "8455de157e5e3eee5d680febf627fc4c03b59332"

[[projects]]
  digest = "1:25933dc1991cc05e4d785fe933948b88464a27e424155ba5b6d129f3449f16a5"
  name = "github.com/kardianos/osext"
  packages = ["."]
  pruneopts = "UT"
  revision = "6e7f843663477789fac7c02def0d0909e969b4e5"

[[projects]]
  branch = "master"
  digest = "1:041b1df118bc77031d26f3ad0bec538f3e1f76106a47d7657e20a6b56604de14"
  name = "github.com/khash/oauth"
  packages = ["oauth"]
  pruneopts = "UT"
  revision = "29933d91e1e3d670d91953d364064f5edb0a8b85"

[[projects]]
  branch = "master"
  digest = "1:575a30b0d62bd85712847c4ac008325dd1c34bdf691ff91e34020bb83e75ecbf"
  name = "github.com/kr/s3"
  packages = [
    ".",
    "s3util",
  ]
  pruneopts = "UT"
  revision = "c070c8f9a8f0032d48f0d2a77d4e382788bd8a1d"

[[projects]]
  digest = "1:e74c7fcca6a9c96f8f1dacc7ae40a09338e51ce4b379f139069c88ba7ea08239"
  name = "github.com/mgutz/ansi"
  packages = ["."]
  pruneopts = "UT"
  revision = "c286dcecd19ff979eeb73ea444e479b903f2cfcb"

[[projects]]
  digest = "1:97860933e64dfde497daaeb12719bff1191a7c464b45bca69604121abcdb56f3"
  name = "github.com/onsi/ginkgo"
  packages = [
    ".",
    "config",
    "internal/codelocation",
    "internal/containernode",
    "internal/failer",
    "internal/leafnodes",
    "internal/remote",
    "internal/spec",
    "internal/specrunner",
    "internal/suite",
    "internal/testingtproxy",
    "internal/writer",
    "reporters",
    "reporters/stenographer",
    "types",
  ]
  pruneopts = "UT"
  revision = "c3a655f9b37a2207fa39721b078b3173ee9218d6"

[[projects]]
  digest = "1:f9c481f06a060a6ee281d788f81bc32367daf58b3a4790abbc15181e4a5f18ff"
  name = "github.com/onsi/gomega"
  packages = [
    ".",
    "format",
    "internal/assertion",
    "internal/asyncassertion",
    "internal/oraclematcher",
    "internal/testingtsupport",
    "matchers",
    "matchers/support/goraph/bipartitegraph",
    "matchers/support/goraph/edge",
    "matchers/support/goraph/node",
    "matchers/support/goraph/util",
    "types",
  ]
  pruneopts = "UT"
  revision = "7ce781ea776b2fd506491011353bded2e40c8467"

[[projects]]
  digest = "1:361de06aa7ae272616cbe71c3994a654cc6316324e30998e650f7765b20c5b33"
  name = "github.com/pborman/uuid"
  packages = ["."]
  pruneopts = "UT"
  revision = "e790cca94e6cc75c7064b1332e63811d4aae1a53"
  version = "v1.1"

[[projects]]
  digest = "1:e1cd343b3883ced86b6873fe4d2f76799259fba3d1656df6ac0a7fa92644c049"
  name = "github.com/toqueteos/webbrowser"
  packages = ["."]
  pruneopts = "UT"
  revision = "3232c91b8ede8ca86e8962981d881af78875542f"
  version = "v1.1.0"

[solve-meta]
  analyzer-name = "dep"
  analyzer-version = 1
  input-imports = [
    "github.com/cloud66-oss/cloud66",
    "github.com/cloud66/cli",
    "github.com/cloud66/wray",
    "github.com/getsentry/raven-go",
    "github.com/h2non/gock",
    "github.com/inconshreveable/go-update",
    "github.com/kardianos/osext",
    "github.com/kr/s3",
    "github.com/kr/s3/s3util",
    "github.com/mgutz/ansi",
    "github.com/onsi/ginkgo",
    "github.com/onsi/gomega",
    "github.com/toqueteos/webbrowser",
  ]
  solver-name = "gps-cdcl"
  solver-version = 1<|MERGE_RESOLUTION|>--- conflicted
+++ resolved
@@ -15,11 +15,7 @@
   name = "github.com/cloud66-oss/cloud66"
   packages = ["."]
   pruneopts = "UT"
-<<<<<<< HEAD
-  revision = "00afdaecc2723f86fe9d3f6434553ebc5fe9528c"
-=======
   revision = "09efd32a055ab5bf1401d56fc0f8e40eaf2b4719"
->>>>>>> 080afd14
 
 [[projects]]
   digest = "1:4a2ef035c205a86c12b2c56b3f324d35c98658c2ae445e6236e3ee1ef8dac2fd"
