--- conflicted
+++ resolved
@@ -111,7 +111,7 @@
 }
 
 func waitForBuild(stackUid string) (*cloud66.Stack, error) {
-	return client.WaitStackBuild(stackUid, false)
+	return WaitStackBuild(stackUid, false)
 }
 
 func askForCloud(accountInfo cloud66.Account) (string, error) {
@@ -225,8 +225,6 @@
 		}
 	}
 	return nil, errors.New("No account found for current user")
-<<<<<<< HEAD
-=======
 }
 
 func WaitStackBuild(stackUid string, visualFeedback bool) (*cloud66.Stack, error) {
@@ -296,5 +294,4 @@
 			return nil, err
 		}
 	}
->>>>>>> c2a946e1
 }